--- conflicted
+++ resolved
@@ -15,7 +15,7 @@
     "DataRouter",
     "ModelBatch",
     "OptimizerFactory",
-<<<<<<< HEAD
+    "train_step_with_amp",
 ]
 
 # Optional integrations (only available if dependencies are installed)
@@ -29,8 +29,4 @@
     from .huggingface_integration import HFModelBatchStudy, HFConstraintSpec
     __all__.extend(["HFModelBatchStudy", "HFConstraintSpec"])
 except ImportError:
-    pass 
-=======
-    "train_step_with_amp",
-]
->>>>>>> c4526e42
+    pass 