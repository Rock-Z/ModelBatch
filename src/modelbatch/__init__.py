--- conflicted
+++ resolved
@@ -15,8 +15,6 @@
     "DataRouter",
     "ModelBatch",
     "OptimizerFactory",
-<<<<<<< HEAD
-    "train_step_with_amp",
 ]
 
 # Optional integrations (only available if dependencies are installed)
@@ -30,7 +28,4 @@
     from .huggingface_integration import HFModelBatchStudy, HFConstraintSpec
     __all__.extend(["HFModelBatchStudy", "HFConstraintSpec"])
 except ImportError:
-    pass 
-=======
-]
->>>>>>> 41539f9b
+    pass 